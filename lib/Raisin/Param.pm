package Raisin::Param;

use strict;
use warnings;

use Carp;
use Plack::Util::Accessor qw(
    named
    required

    default
    desc
    enclosed
    name
    regex
    type
    coerce
);

use Raisin::Util;

my @ATTRIBUTES = qw(name type default regex desc coerce);
my @LOCATIONS = qw(path formData body header query);

sub new {
    my ($class, %args) = @_;
    my $self = bless {}, $class;

    $self->{named} = $args{named} || 0;
    $self->{required} = $args{type} =~ /^require(s|d)$/ ? 1 : 0;

    return unless $self->_parse($args{spec});

    $self;
}

sub _parse {
    my ($self, $spec) = @_;

    $self->{$_} = $spec->{$_} for @ATTRIBUTES;

    if ($spec->{in}) {
        return unless $self->in($spec->{in});
    }

    if ($spec->{encloses}) {
        if ($self->type->name eq 'HashRef') {
            $self->{enclosed} = _compile_enclosed($spec->{encloses});
        }
        else {
            Raisin::log(
                warn => 'Ignoring enclosed parameters for `%s`, type should be `HashRef` not `%s`',
                $self->name, $self->type->name
            );
        }
    }

    return 1;
}

sub _compile_enclosed {
    my $params = shift;

    my @enclosed;
    my $next_param = Raisin::Util::iterate_params($params);
    while (my ($type, $spec) = $next_param->()) {
        last unless $type;

        push @enclosed, Raisin::Param->new(
            named => 0,
            type => $type, # -> requires/optional
            spec => $spec, # -> { name => ..., type => ... }
        );
    }

    \@enclosed;
}

sub display_name { shift->name }

sub in {
    my ($self, $value) = @_;

    if (defined $value) {
        unless (grep { $value eq $_ } @LOCATIONS) {
            Raisin::log(warn => '`%s` should be one of: %s',
                $self->name, join ', ', @LOCATIONS);
            return;
        }

        $self->{in} = $value;
    }

    $self->{in};
}

sub validate {
    my ($self, $ref_value, $quiet) = @_;

    # Required and empty
    # Only optional parameters can have default value
    if ($self->required && !defined($$ref_value)) {
        Raisin::log(warn => '`%s` is required', $self->name) unless $quiet;
        return;
    }

    # Optional and empty
    if (!$self->required && !defined($$ref_value)) {
        Raisin::log(info => '`%s` optional and empty', $self->name);
        return 1;
    }

    # Type check
    eval {
        if ($self->type->isa('Moose::Meta::TypeConstraint')) {
            # this is a Moose type constraint
            if ($self->type->has_coercion) {
                $$ref_value = $self->type->coerce($$ref_value);
            }

            $self->type->assert_valid($$ref_value);
        }
        else {
<<<<<<< HEAD
            if ($self->coerce) {
=======
            if ($self->type->has_coercion) {
>>>>>>> cd83b71c
                eval { $$ref_value = $self->type->coerce($$ref_value) } or do {
                    Raisin::log(warn => 'Param `%s` failed coercion with value "%s"',
                        $self->name, $$ref_value);
                    return;
                };
            }

            $$ref_value = $self->type->($$ref_value);
        }
    };
    if (my $e = $@) {
        unless ($quiet) {
            Raisin::log(warn => 'Param `%s` didn\'t pass constraint `%s` with value "%s"',
                $self->name, $self->type->name, $$ref_value);
        }
        return;
    }

    # Nested
    if ($self->type->name eq 'HashRef' && $self->enclosed) {
        for my $p (@{ $self->enclosed }) {
            my $v = $$ref_value;

            if ($self->type->name eq 'HashRef') {
                $v = $v->{ $p->name };
            }

            return unless $p->validate(\$v, $quiet);
        }
    }
    # Regex
    elsif ($self->regex && $$ref_value !~ $self->regex) {
        unless ($quiet) {
            Raisin::log(warn => 'Param `%s` didn\'t match regex `%s` with value "%s"',
                $self->name, $self->regex, $$ref_value);
        }
        return;
    }

    1;
}

1;

__END__

=head1 NAME

Raisin::Param - Parameter class for Raisin.

=head1 DESCRIPTION

Parameter class for L<Raisin>. Validates request paramters.

=head3 coerce

Returns coerce flag. If C<true> attempt to coerce a value will be made at validate stage.

=head3 default

Returns default value if exists or C<undef>.

=head3 desc

Returns parameter description.

=head3 name

Returns parameter name.

=head3 display_name

An alias to L<Raisin::Param/name>.

=head3 named

Returns C<true> if it's path parameter.

=head3 regex

Return paramter regex if exists or C<undef>.

=head3 required { shift->{required} }

Returns C<true> if it's required parameter.

=head3 type

Returns parameter type object.

=head3 in

Returns the location of the parameter: B<query, header, path, formData, body>.

=head3 validate

Process and validate parameter. Takes B<reference> as the input paramter.

    $p->validate(\$value);

=head1 AUTHOR

Artur Khabibullin - rtkh E<lt>atE<gt> cpan.org

=head1 LICENSE

This module and all the modules in this package are governed by the same license
as Perl itself.

=cut<|MERGE_RESOLUTION|>--- conflicted
+++ resolved
@@ -121,11 +121,7 @@
             $self->type->assert_valid($$ref_value);
         }
         else {
-<<<<<<< HEAD
-            if ($self->coerce) {
-=======
             if ($self->type->has_coercion) {
->>>>>>> cd83b71c
                 eval { $$ref_value = $self->type->coerce($$ref_value) } or do {
                     Raisin::log(warn => 'Param `%s` failed coercion with value "%s"',
                         $self->name, $$ref_value);
